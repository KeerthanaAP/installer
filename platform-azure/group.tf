resource "azurerm_resource_group" "tectonic_azure_cluster_resource_group" {
<<<<<<< HEAD
   name = "tectonic-${var.tectonic_cluster_name}"
   location = "${var.tectonic_region}"
=======
   name = "tectonic-cluster-${var.tectonic_cluster_name}-group"
   location = "eastus"
}

resource "azurerm_resource_group" "tectonic_azure_dns_resource_group" {
   name = "${var.tectonic_azure_dns_resource_group}"
   location = "eastus"
>>>>>>> afead256
}<|MERGE_RESOLUTION|>--- conflicted
+++ resolved
@@ -1,14 +1,9 @@
 resource "azurerm_resource_group" "tectonic_azure_cluster_resource_group" {
-<<<<<<< HEAD
-   name = "tectonic-${var.tectonic_cluster_name}"
    location = "${var.tectonic_region}"
-=======
    name = "tectonic-cluster-${var.tectonic_cluster_name}-group"
-   location = "eastus"
 }
 
 resource "azurerm_resource_group" "tectonic_azure_dns_resource_group" {
    name = "${var.tectonic_azure_dns_resource_group}"
    location = "eastus"
->>>>>>> afead256
 }
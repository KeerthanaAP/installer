package validation

import (
	"testing"

	"github.com/stretchr/testify/assert"
	capz "sigs.k8s.io/cluster-api-provider-azure/api/v1beta1"

	v1 "github.com/openshift/api/config/v1"
	"github.com/openshift/installer/pkg/types"
	"github.com/openshift/installer/pkg/types/azure"
	"github.com/openshift/installer/pkg/types/dns"
	"github.com/openshift/installer/pkg/types/vsphere"
)

func TestFeatureGates(t *testing.T) {
	cases := []struct {
		name          string
		installConfig *types.InstallConfig
		expected      string
	}{
		{
			name: "GCP UserProvisionedDNS is not allowed without Feature Gates",
			installConfig: func() *types.InstallConfig {
				c := validInstallConfig()
				c.GCP = validGCPPlatform()
				c.GCP.UserProvisionedDNS = dns.UserProvisionedDNSEnabled
				return c
			}(),
			expected: `^platform.gcp.userProvisionedDNS: Forbidden: this field is protected by the GCPClusterHostedDNS feature gate which must be enabled through either the TechPreviewNoUpgrade or CustomNoUpgrade feature set$`,
		},
		{
			name: "GCP Custom API Endpoints is not allowed without Feature Gates",
			installConfig: func() *types.InstallConfig {
				c := validInstallConfig()
				c.GCP = validGCPPlatform()
				c.GCP.ServiceEndpoints = []v1.GCPServiceEndpoint{
					{
						Name: v1.GCPServiceEndpointNameCompute,
						URL:  "https://compute.googleapis.com",
					},
				}
				return c
			}(),
			expected: `^platform.gcp.serviceEndpoints: Forbidden: this field is protected by the GCPCustomAPIEndpoints feature gate which must be enabled through either the TechPreviewNoUpgrade or CustomNoUpgrade feature set$`,
		},
		{
			name: "AWS UserProvisionedDNS is not allowed without Feature Gates",
			installConfig: func() *types.InstallConfig {
				c := validInstallConfig()
				c.AWS = validAWSPlatform()
				c.AWS.UserProvisionedDNS = dns.UserProvisionedDNSEnabled
				return c
			}(),
			expected: `^platform.aws.userProvisionedDNS: Forbidden: this field is protected by the AWSClusterHostedDNS feature gate which must be enabled through either the TechPreviewNoUpgrade or CustomNoUpgrade feature set$`,
		},
		{
			name: "vSphere hosts is allowed with Feature Gates enabled",
			installConfig: func() *types.InstallConfig {
				c := validInstallConfig()
				c.FeatureSet = v1.Default
				c.AWS = nil // validInstallConfig defaults to AWS
				c.VSphere = validVSpherePlatform()
				c.VSphere.Hosts = []*vsphere.Host{{Role: "test"}}
				return c
			}(),
		},
		{
			name: "vSphere hosts is allowed with custom Feature Gates",
			installConfig: func() *types.InstallConfig {
				c := validInstallConfig()
				c.FeatureSet = v1.CustomNoUpgrade
				c.VSphere = validVSpherePlatform()
				c.VSphere.Hosts = []*vsphere.Host{{Role: "test"}}
				return c
			}(),
		},
		{
			name: "vSphere one vcenter is allowed with default Feature Gates",
			installConfig: func() *types.InstallConfig {
				c := validInstallConfig()
				c.FeatureSet = v1.Default
				c.VSphere = validVSpherePlatform()
				c.VSphere.Hosts = []*vsphere.Host{{Role: "test"}}
				return c
			}(),
		},
		{
			name: "vSphere two vcenters is allowed with default Feature Gates",
			installConfig: func() *types.InstallConfig {
				c := validInstallConfig()
				c.FeatureSet = v1.Default
				c.VSphere = validVSpherePlatform()
				c.VSphere.VCenters = append(c.VSphere.VCenters, vsphere.VCenter{Server: "additional-vcenter"})
				return c
			}(),
		},
		{
			name: "vSphere two vcenters is allowed with custom Feature Gate enabled",
			installConfig: func() *types.InstallConfig {
				c := validInstallConfig()
				c.FeatureSet = v1.CustomNoUpgrade
				c.VSphere = validVSpherePlatform()
				c.VSphere.VCenters = append(c.VSphere.VCenters, vsphere.VCenter{Server: "additional-vcenter"})
				return c
			}(),
		},
		{
			name: "vSphere two vcenters is allowed with TechPreview Feature Set",
			installConfig: func() *types.InstallConfig {
				c := validInstallConfig()
				c.FeatureSet = v1.TechPreviewNoUpgrade
				c.VSphere = validVSpherePlatform()
				c.VSphere.VCenters = append(c.VSphere.VCenters, vsphere.VCenter{Server: "Number2"})
				return c
			}(),
		},
		{
<<<<<<< HEAD
			name: "FencingCredentials is not allowed with Feature Gates disabled",
			installConfig: func() *types.InstallConfig {
				c := validInstallConfig()
				c.ControlPlane.Fencing = &types.Fencing{Credentials: []*types.Credential{{HostName: "host1"}, {HostName: "host2"}}}
				return c
			}(),
			expected: `^platform.none.fencingCredentials: Forbidden: this field is protected by the DualReplica feature gate which must be enabled through either the TechPreviewNoUpgrade or CustomNoUpgrade feature set$`,
		},
		{
			name: "FencingCredentials is allowed with TechPreviewNoUpgrade Feature Set",
			installConfig: func() *types.InstallConfig {
				c := validInstallConfig()
				c.FeatureSet = v1.TechPreviewNoUpgrade
				c.ControlPlane.Fencing = &types.Fencing{Credentials: []*types.Credential{{HostName: "host1"}, {HostName: "host2"}}}
				return c
			}(),
		},
		{
			name: "FencingCredentials is allowed with DevPreviewNoUpgrade Feature Set",
			installConfig: func() *types.InstallConfig {
				c := validInstallConfig()
				c.FeatureSet = v1.DevPreviewNoUpgrade
				c.ControlPlane.Fencing = &types.Fencing{Credentials: []*types.Credential{{HostName: "host1"}, {HostName: "host2"}}}
=======
			name: "Azure system-assigned identities (control plane) requires MachineAPIMigration feature gate",
			installConfig: func() *types.InstallConfig {
				c := validInstallConfig()
				c.AWS = nil // validInstallConfig defaults to AWS
				c.Azure = &azure.Platform{}
				c.ControlPlane.Platform.Azure = &azure.MachinePool{
					Identity: &azure.VMIdentity{
						Type:                       capz.VMIdentitySystemAssigned,
						SystemAssignedIdentityRole: &capz.SystemAssignedIdentityRole{},
					},
				}
				return c
			}(),
			expected: `^controlPlane.azure.identity.systemAssignedIdentityRole: Forbidden: this field is protected by the MachineAPIMigration feature gate which must be enabled through either the TechPreviewNoUpgrade or CustomNoUpgrade feature set`,
		},
		{
			name: "Azure system-assigned identities (default platform) requires MachineAPIMigration feature gate",
			installConfig: func() *types.InstallConfig {
				c := validInstallConfig()
				c.AWS = nil // validInstallConfig defaults to AWS
				c.Azure = &azure.Platform{
					DefaultMachinePlatform: &azure.MachinePool{
						Identity: &azure.VMIdentity{
							Type:                       capz.VMIdentitySystemAssigned,
							SystemAssignedIdentityRole: &capz.SystemAssignedIdentityRole{},
						},
					},
				}
				return c
			}(),
			expected: `^platform.azure.defaultMachinePlatform.identity.systemAssignedIdentityRole: Forbidden: this field is protected by the MachineAPIMigration feature gate which must be enabled through either the TechPreviewNoUpgrade or CustomNoUpgrade feature set`,
		},
		{
			name: "Azure user-assigned identities (control plane) > 1 requires MachineAPIMigration feature gate",
			installConfig: func() *types.InstallConfig {
				c := validInstallConfig()
				c.AWS = nil // validInstallConfig defaults to AWS
				c.Azure = &azure.Platform{}
				c.ControlPlane.Platform.Azure = &azure.MachinePool{
					Identity: &azure.VMIdentity{
						Type: capz.VMIdentityUserAssigned,
						UserAssignedIdentities: []azure.UserAssignedIdentity{
							{
								Name:          "first-identity",
								Subscription:  "my-subscription",
								ResourceGroup: "my-resource-group",
							},
							{
								Name:          "second-identity",
								Subscription:  "my-subscription",
								ResourceGroup: "my-resource-group",
							},
						},
					},
				}
				return c
			}(),
			expected: `^controlPlane.azure.identity.userAssignedIdentities: Forbidden: this field is protected by the MachineAPIMigration feature gate which must be enabled through either the TechPreviewNoUpgrade or CustomNoUpgrade feature set`,
		},
		{
			name: "Azure user-assigned identities (default machine platform) > 1 requires MachineAPIMigration feature gate",
			installConfig: func() *types.InstallConfig {
				c := validInstallConfig()
				c.AWS = nil // validInstallConfig defaults to AWS
				c.Azure = &azure.Platform{}
				c.Azure.DefaultMachinePlatform = &azure.MachinePool{
					Identity: &azure.VMIdentity{
						Type: capz.VMIdentityUserAssigned,
						UserAssignedIdentities: []azure.UserAssignedIdentity{
							{
								Name:          "first-identity",
								Subscription:  "my-subscription",
								ResourceGroup: "my-resource-group",
							},
							{
								Name:          "second-identity",
								Subscription:  "my-subscription",
								ResourceGroup: "my-resource-group",
							},
						},
					},
				}
				return c
			}(),
			expected: `^platform.azure.defaultMachinePlatform.identity.userAssignedIdentities: Forbidden: this field is protected by the MachineAPIMigration feature gate which must be enabled through either the TechPreviewNoUpgrade or CustomNoUpgrade feature set`,
		},
		{
			name: "Azure user-assigned identities (control plane) == 1 does not require feature gate",
			installConfig: func() *types.InstallConfig {
				c := validInstallConfig()
				c.AWS = nil // validInstallConfig defaults to AWS
				c.Azure = &azure.Platform{}
				c.ControlPlane.Platform.Azure = &azure.MachinePool{
					Identity: &azure.VMIdentity{
						Type: capz.VMIdentityUserAssigned,
						UserAssignedIdentities: []azure.UserAssignedIdentity{
							{
								Name:          "solo-bolo!",
								Subscription:  "my-subscription",
								ResourceGroup: "my-resource-group",
							},
						},
					},
				}
>>>>>>> 84affa94
				return c
			}(),
		},
	}

	for _, tc := range cases {
		t.Run(tc.name, func(t *testing.T) {
			err := ValidateFeatureSet(tc.installConfig).ToAggregate()
			if tc.expected == "" {
				assert.NoError(t, err)
			} else {
				assert.Regexp(t, tc.expected, err)
			}
		})
	}
}<|MERGE_RESOLUTION|>--- conflicted
+++ resolved
@@ -116,31 +116,6 @@
 			}(),
 		},
 		{
-<<<<<<< HEAD
-			name: "FencingCredentials is not allowed with Feature Gates disabled",
-			installConfig: func() *types.InstallConfig {
-				c := validInstallConfig()
-				c.ControlPlane.Fencing = &types.Fencing{Credentials: []*types.Credential{{HostName: "host1"}, {HostName: "host2"}}}
-				return c
-			}(),
-			expected: `^platform.none.fencingCredentials: Forbidden: this field is protected by the DualReplica feature gate which must be enabled through either the TechPreviewNoUpgrade or CustomNoUpgrade feature set$`,
-		},
-		{
-			name: "FencingCredentials is allowed with TechPreviewNoUpgrade Feature Set",
-			installConfig: func() *types.InstallConfig {
-				c := validInstallConfig()
-				c.FeatureSet = v1.TechPreviewNoUpgrade
-				c.ControlPlane.Fencing = &types.Fencing{Credentials: []*types.Credential{{HostName: "host1"}, {HostName: "host2"}}}
-				return c
-			}(),
-		},
-		{
-			name: "FencingCredentials is allowed with DevPreviewNoUpgrade Feature Set",
-			installConfig: func() *types.InstallConfig {
-				c := validInstallConfig()
-				c.FeatureSet = v1.DevPreviewNoUpgrade
-				c.ControlPlane.Fencing = &types.Fencing{Credentials: []*types.Credential{{HostName: "host1"}, {HostName: "host2"}}}
-=======
 			name: "Azure system-assigned identities (control plane) requires MachineAPIMigration feature gate",
 			installConfig: func() *types.InstallConfig {
 				c := validInstallConfig()
@@ -245,7 +220,33 @@
 						},
 					},
 				}
->>>>>>> 84affa94
+				return c
+			}(),
+		},
+		{
+			name: "FencingCredentials is not allowed with Feature Gates disabled",
+			installConfig: func() *types.InstallConfig {
+				c := validInstallConfig()
+				c.ControlPlane.Fencing = &types.Fencing{Credentials: []*types.Credential{{HostName: "host1"}, {HostName: "host2"}}}
+				return c
+			}(),
+			expected: `^platform.none.fencingCredentials: Forbidden: this field is protected by the DualReplica feature gate which must be enabled through either the TechPreviewNoUpgrade or CustomNoUpgrade feature set$`,
+		},
+		{
+			name: "FencingCredentials is allowed with TechPreviewNoUpgrade Feature Set",
+			installConfig: func() *types.InstallConfig {
+				c := validInstallConfig()
+				c.FeatureSet = v1.TechPreviewNoUpgrade
+				c.ControlPlane.Fencing = &types.Fencing{Credentials: []*types.Credential{{HostName: "host1"}, {HostName: "host2"}}}
+				return c
+			}(),
+		},
+		{
+			name: "FencingCredentials is allowed with DevPreviewNoUpgrade Feature Set",
+			installConfig: func() *types.InstallConfig {
+				c := validInstallConfig()
+				c.FeatureSet = v1.DevPreviewNoUpgrade
+				c.ControlPlane.Fencing = &types.Fencing{Credentials: []*types.Credential{{HostName: "host1"}, {HostName: "host2"}}}
 				return c
 			}(),
 		},
